--- conflicted
+++ resolved
@@ -80,12 +80,7 @@
       conf ++ tmpJarsConfig
     }
 
-<<<<<<< HEAD
-    // TODO: This is not getting any UniqueID, so counters will not work with REPL
-    ExecutionContext.newContext(config, fd, md).waitFor match {
-=======
-    ExecutionContext.newContext(config)(flowDef, mode).waitFor match {
->>>>>>> ba5e3ea4
+    ExecutionContext.newContext(config)(fd, md).waitFor match {
       case Success(stats) => Some(stats)
       case Failure(e) =>
         println("Flow execution failed!")
