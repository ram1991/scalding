--- conflicted
+++ resolved
@@ -1,6 +1,2 @@
 
-<<<<<<< HEAD
-version in ThisBuild := "0.9.0rc15"
-=======
-version in ThisBuild := "0.9.0rc16"
->>>>>>> 9de75ecf
+version in ThisBuild := "0.9.0rc16"