--- conflicted
+++ resolved
@@ -183,19 +183,6 @@
 
     val init = base ++ modeConf
 
-<<<<<<< HEAD
-    Config.overwrite(nonStrings,
-      defaultComparator.map(init.setDefaultComparator)
-        .getOrElse(init)
-        .setSerialization(Right(classOf[serialization.KryoHadoop]), ioSerializations)
-        .setScaldingVersion
-        .setCascadingAppName(name)
-        .setCascadingAppId(name)
-        .setScaldingFlowClass(getClass)
-        .setArgs(args)
-        .setUniqueId(uniqueId)
-        .maybeSetSubmittedTimestamp()._2)
-=======
     defaultComparator.map(init.setDefaultComparator)
       .getOrElse(init)
       .setSerialization(Right(classOf[serialization.KryoHadoop]), ioSerializations)
@@ -207,7 +194,6 @@
       .setUniqueId(uniqueId)
       .maybeSetSubmittedTimestamp()._2
       .toMap.toMap //second to lift to AnyRef, AnyRef
->>>>>>> a938439e
   }
 
   def skipStrategy: Option[FlowSkipStrategy] = None
