--- conflicted
+++ resolved
@@ -99,9 +99,5 @@
     val mf = kser.readClassAndObject(in).asInstanceOf[Option[Manifest[Any]]]
     StringField[Any](id)(ord, mf)
   }
-<<<<<<< HEAD
-}
-=======
 }
 
->>>>>>> d5742ea8
